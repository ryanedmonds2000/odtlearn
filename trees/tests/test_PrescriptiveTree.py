import pytest
import numpy as np
import pandas as pd

<<<<<<< HEAD
from sklearn.datasets import load_iris
from trees.utils.PrescriptiveTreeUtils import print_tree
from numpy.testing import assert_array_equal
from numpy.testing import assert_allclose

=======
>>>>>>> 2d9ff665
from trees.PrescriptiveTree import PrescriptiveTreeClassifier


# Test that we raise a ValueError if X matrix has values other than zero or one
def test_PrescriptiveTree_X_nonbinary_error():

    clf = PrescriptiveTreeClassifier(depth=1, time_limit=300, method="IPW")

    with pytest.raises(
        AssertionError,
        match="Expecting all values of covariate matrix to be either 0 or 1",
    ):
        X = np.arange(10).reshape(10, 1)
        t = np.random.randint(2, size=X.shape[0])
        y = np.random.rand(10)
        ipw = np.random.rand(10)

        clf.fit(X, t, y, ipw)


# Test that we raise an error if X and y have different number of rows
def test_PrescriptiveTree_X_data_shape_error():
    X = np.ones(10).reshape(10, 1)

    clf = PrescriptiveTreeClassifier(depth=1, time_limit=300, method="IPW")

    with pytest.raises(
        ValueError, match="Found input variables with inconsistent numbers of samples"
    ):
        t = np.random.randint(2, size=X.shape[0] + 1)
        y = np.random.rand(X.shape[0] + 1)
        ipw = np.random.rand(X.shape[0] + 1)
        # y_diff_size = np.random.randint(2, size=X.shape[0] + 1)
        clf.fit(X, t, y, ipw)


# Test that we raise an error if IPW and y_hat are not in correct format
def test_PrescriptiveTree_X_helpers_error():
    X = np.ones(10).reshape(10, 1)
    t = np.random.randint(2, size=X.shape[0])
    y = np.random.rand(10)

    # what if we pass None for different permutations of IPW, DM, DR
    with pytest.raises(
        AssertionError, match="Inverse propensity weights cannot be None"
    ):
        clf = PrescriptiveTreeClassifier(depth=1, time_limit=300, method="IPW")
        clf.fit(X, t, y)

    with pytest.raises(AssertionError, match="Counterfactual estimates cannot be None"):
        clf = PrescriptiveTreeClassifier(depth=1, time_limit=300, method="DM")
        clf.fit(X, t, y)

    # what if we pass ipw outside of range (0, 1]
    with pytest.raises(
        AssertionError, match=r"Inverse propensity weights must be in the range \(0, 1]"
    ):
        ipw = np.random.rand(10) + 1
        clf = PrescriptiveTreeClassifier(depth=1, time_limit=300, method="IPW")
        clf.fit(X, t, y, ipw)

    # what if we pass y_hat with columns that don't match up to # of treatments
    with pytest.raises(
        AssertionError,
        match=r"Found counterfactual estimates for .*",
    ):
        df = pd.read_csv("../../data/prescriptive_tree/train_50.csv")
        y_hat = df[["lasso0", "lasso1", "lasso1"]]
        clf = PrescriptiveTreeClassifier(depth=1, time_limit=300, method="DM")
        clf.fit(X=X, t=t, y=y, y_hat=y_hat)


# Test that we raise an error if t isn't discrete and starts from 0
def test_PrescriptiveTree_X_treatment_error():
    clf = PrescriptiveTreeClassifier(depth=1, time_limit=300, method="IPW")

    with pytest.raises(
        AssertionError,
        match="The set of treatments must be discrete starting from {0, 1, ...}",
    ):
        X = np.ones(10).reshape(10, 1)
        t = np.random.randint(low=1, high=3, size=X.shape[0])
        y = np.random.rand(10)
        ipw = np.random.rand(10)
        clf.fit(X, t, y, ipw)

<<<<<<< HEAD
# Test all methods on toy dataset
@pytest.mark.parametrize("method, expected_pred", [('DR', np.array([0, 1, 1, 0, 1, 1, 1, 1, 1, 1, 1, 1, 1, 1, 1, 1, 1, 1, 0, 0, 1, 0, 1, 0, 1, 1, 1, 1, 1, 0, 1, 0, 0, 1, 0, 1, 0, 0, 1, 1, 0, 1, 0, 1, 1, 1, 1, 1, 1, 0])),
                                                   ('DM', np.array([0, 1, 1, 1, 1, 1, 1, 1, 1, 0, 1, 1, 1, 1, 1, 0, 1, 1, 1, 0, 1, 1, 1, 0, 1, 1, 1, 1, 0, 0, 1, 0, 0, 1, 1, 1, 0, 0, 1, 0, 0, 1, 1, 1, 1, 1, 1, 1, 1, 0])),
                                                   ('IPW', np.array([1, 1, 0, 0, 0, 1, 0, 0, 0, 1, 0, 0, 1, 1, 0, 1, 1, 0, 0, 1, 0, 0, 1, 0, 0, 0, 0, 0, 0, 1, 1, 1, 1, 0, 0, 0, 1, 0, 0, 0, 1, 0, 0, 0, 0, 0, 0, 0, 0, 1]))])
def test_PrescriptiveTree_classifier(method, expected_pred):
    df = pd.read_csv('data/prescriptive_tree/train_50.csv')

    clf = PrescriptiveTreeClassifier(depth=2, time_limit=300, method=method)
=======

@pytest.mark.test_gurobi
# Test that if we are given a pandas dataframe, we keep the original data and its labels
def test_PrescriptiveTree_classifier():
    df = pd.read_csv("data/prescriptive_tree/train_50.csv")

    clf = PrescriptiveTreeClassifier(depth=1, time_limit=300, method="DR")
>>>>>>> 2d9ff665

    X = df.iloc[:, :20]
    t = df["t"]
    y = df["y"]
    ipw = df["prob_t_pred_tree"]
    y_hat = df[["linear0", "linear1"]]

    clf.fit(X, t, y, ipw, y_hat)
    # Test that after running the fit method we have b, w, and p
    assert hasattr(clf, "X_")
    assert hasattr(clf, "t_")
    assert hasattr(clf, "y_")
    assert hasattr(clf, "b_value")
    assert hasattr(clf, "w_value")
    assert hasattr(clf, "p_value")

    print_tree(clf.grb_model, clf.b_value, clf.w_value, clf.p_value)

    assert_allclose(clf.predict(X), expected_pred)<|MERGE_RESOLUTION|>--- conflicted
+++ resolved
@@ -2,14 +2,10 @@
 import numpy as np
 import pandas as pd
 
-<<<<<<< HEAD
-from sklearn.datasets import load_iris
 from trees.utils.PrescriptiveTreeUtils import print_tree
 from numpy.testing import assert_array_equal
 from numpy.testing import assert_allclose
 
-=======
->>>>>>> 2d9ff665
 from trees.PrescriptiveTree import PrescriptiveTreeClassifier
 
 
@@ -96,7 +92,7 @@
         ipw = np.random.rand(10)
         clf.fit(X, t, y, ipw)
 
-<<<<<<< HEAD
+
 # Test all methods on toy dataset
 @pytest.mark.parametrize("method, expected_pred", [('DR', np.array([0, 1, 1, 0, 1, 1, 1, 1, 1, 1, 1, 1, 1, 1, 1, 1, 1, 1, 0, 0, 1, 0, 1, 0, 1, 1, 1, 1, 1, 0, 1, 0, 0, 1, 0, 1, 0, 0, 1, 1, 0, 1, 0, 1, 1, 1, 1, 1, 1, 0])),
                                                    ('DM', np.array([0, 1, 1, 1, 1, 1, 1, 1, 1, 0, 1, 1, 1, 1, 1, 0, 1, 1, 1, 0, 1, 1, 1, 0, 1, 1, 1, 1, 0, 0, 1, 0, 0, 1, 1, 1, 0, 0, 1, 0, 0, 1, 1, 1, 1, 1, 1, 1, 1, 0])),
@@ -105,15 +101,6 @@
     df = pd.read_csv('data/prescriptive_tree/train_50.csv')
 
     clf = PrescriptiveTreeClassifier(depth=2, time_limit=300, method=method)
-=======
-
-@pytest.mark.test_gurobi
-# Test that if we are given a pandas dataframe, we keep the original data and its labels
-def test_PrescriptiveTree_classifier():
-    df = pd.read_csv("data/prescriptive_tree/train_50.csv")
-
-    clf = PrescriptiveTreeClassifier(depth=1, time_limit=300, method="DR")
->>>>>>> 2d9ff665
 
     X = df.iloc[:, :20]
     t = df["t"]
